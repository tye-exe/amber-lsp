use chumsky::prelude::*;

use super::{AmberParser, Expression, Spanned, Statement};

mod and;
mod atom;
mod cast;
mod comparison;
mod is;
mod or;
mod product;
mod range;
mod sum;
mod ternary;
mod unary;

<<<<<<< HEAD
pub fn parse_expr(
    stmnts: Recursive<Token, Spanned<Statement>, Simple<Token>>,
) -> impl Parser<Token, Spanned<Expression>, Error = Simple<Token>> + '_ {
    recursive(
        |expr: Recursive<Token, Spanned<Expression>, Simple<Token>>| {
            ternary::ternary_parser(stmnts, expr)
        },
    ).labelled("expression")
=======
pub fn parse_expr<'a>(
    stmnts: impl AmberParser<'a, Spanned<Statement>>,
) -> impl AmberParser<'a, Spanned<Expression>> {
    recursive(move |expr| ternary::ternary_parser(stmnts, expr)).boxed()
>>>>>>> b7a0fa28
}<|MERGE_RESOLUTION|>--- conflicted
+++ resolved
@@ -14,19 +14,10 @@
 mod ternary;
 mod unary;
 
-<<<<<<< HEAD
-pub fn parse_expr(
-    stmnts: Recursive<Token, Spanned<Statement>, Simple<Token>>,
-) -> impl Parser<Token, Spanned<Expression>, Error = Simple<Token>> + '_ {
-    recursive(
-        |expr: Recursive<Token, Spanned<Expression>, Simple<Token>>| {
-            ternary::ternary_parser(stmnts, expr)
-        },
-    ).labelled("expression")
-=======
 pub fn parse_expr<'a>(
     stmnts: impl AmberParser<'a, Spanned<Statement>>,
 ) -> impl AmberParser<'a, Spanned<Expression>> {
-    recursive(move |expr| ternary::ternary_parser(stmnts, expr)).boxed()
->>>>>>> b7a0fa28
+    recursive(move |expr| ternary::ternary_parser(stmnts, expr))
+        .boxed()
+        .labelled("expression")
 }