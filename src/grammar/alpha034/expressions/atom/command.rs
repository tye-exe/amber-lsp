use chumsky::prelude::*;

use crate::{
    grammar::alpha034::{
        lexer::Token, statements::failed::failure_parser, AmberParser, Expression,
        InterpolatedCommand, Spanned, Statement,
    },
    T,
};

pub fn command_parser<'a>(
    stmnts: impl AmberParser<'a, Spanned<Statement>>,
    expr: impl AmberParser<'a, Spanned<Expression>>,
) -> impl AmberParser<'a, Spanned<Expression>> {
    let escape = just(T!['\\'])
        .ignore_then(any())
        .map(|token: Token| InterpolatedCommand::Escape(token.to_string()))
        .boxed();

    let command_option = just(T!["-"])
        .then(just(T!["-"]).or_not())
        .then(any().or_not())
        .map(|((_, second_dash), option)| {
            let dashes = if second_dash.is_some() { "--" } else { "-" };

            InterpolatedCommand::CommandOption(format!(
                "{}{}",
                dashes,
                option.unwrap_or(T![""]).to_string()
            ))
        })
        .boxed();

    let interpolated = expr
<<<<<<< HEAD
        .recover_with(skip_parser(
            none_of([T!["}"], T!["$"]])
=======
        .recover_with(via_parser(
            any()
>>>>>>> b7a0fa28
                .or_not()
                .map_with(|_, e| (Expression::Error, e.span())),
        ))
        .delimited_by(
            just(T!['{']),
<<<<<<< HEAD
            just(T!['}']).recover_with(skip_parser(
                none_of([T!["}"], T!["$"]])
=======
            just(T!['}']).recover_with(via_parser(
                none_of(T!["}"])
>>>>>>> b7a0fa28
                    .repeated()
                    .then(just(T!['}']))
                    .or_not()
                    .map(|_| T!['}']),
            )),
        )
        .map(|expr| InterpolatedCommand::Expression(Box::new(expr)))
        .boxed();

    just(T!['$'])
        .ignore_then(
<<<<<<< HEAD
            filter::<_, _, Simple<Token>>(|c: &Token| {
                *c != T!["$"] && *c != T!["{"] && *c != T!["\\"] && *c != T!["-"]
            })
            .map(|text| InterpolatedCommand::Text(text.to_string()))
            .or(escape)
            .or(command_option)
            .or(interpolated)
            .map_with_span(|cmd, span| (cmd, span))
            .repeated(),
=======
            choice((
                any()
                    .filter(|c: &Token| {
                        *c != T!["$"]
                            && *c != T!["{"]
                            && *c != T!["}"]
                            && *c != T!["\\"]
                            && *c != T!["-"]
                    })
                    .map(|text| InterpolatedCommand::Text(text.to_string())),
                escape,
                command_option,
                interpolated,
            ))
            .map_with(|cmd, e| (cmd, e.span()))
            .repeated()
            .collect(),
>>>>>>> b7a0fa28
        )
        .then_ignore(just(T!['$']).recover_with(via_parser(any().or_not().map(|_| T!['$']))))
        .then(failure_parser(stmnts).or_not())
        .map_with(|(expr, handler), e| (Expression::Command(expr, handler), e.span()))
        .boxed()
}<|MERGE_RESOLUTION|>--- conflicted
+++ resolved
@@ -32,25 +32,15 @@
         .boxed();
 
     let interpolated = expr
-<<<<<<< HEAD
-        .recover_with(skip_parser(
-            none_of([T!["}"], T!["$"]])
-=======
         .recover_with(via_parser(
             any()
->>>>>>> b7a0fa28
                 .or_not()
                 .map_with(|_, e| (Expression::Error, e.span())),
         ))
         .delimited_by(
             just(T!['{']),
-<<<<<<< HEAD
-            just(T!['}']).recover_with(skip_parser(
-                none_of([T!["}"], T!["$"]])
-=======
             just(T!['}']).recover_with(via_parser(
                 none_of(T!["}"])
->>>>>>> b7a0fa28
                     .repeated()
                     .then(just(T!['}']))
                     .or_not()
@@ -62,17 +52,6 @@
 
     just(T!['$'])
         .ignore_then(
-<<<<<<< HEAD
-            filter::<_, _, Simple<Token>>(|c: &Token| {
-                *c != T!["$"] && *c != T!["{"] && *c != T!["\\"] && *c != T!["-"]
-            })
-            .map(|text| InterpolatedCommand::Text(text.to_string()))
-            .or(escape)
-            .or(command_option)
-            .or(interpolated)
-            .map_with_span(|cmd, span| (cmd, span))
-            .repeated(),
-=======
             choice((
                 any()
                     .filter(|c: &Token| {
@@ -90,7 +69,6 @@
             .map_with(|cmd, e| (cmd, e.span()))
             .repeated()
             .collect(),
->>>>>>> b7a0fa28
         )
         .then_ignore(just(T!['$']).recover_with(via_parser(any().or_not().map(|_| T!['$']))))
         .then(failure_parser(stmnts).or_not())
