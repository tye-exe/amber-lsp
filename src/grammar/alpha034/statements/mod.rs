use chumsky::prelude::*;

use super::{expressions::parse_expr, AmberParser, Spanned, Statement};

pub mod block;
pub mod comment;
pub mod failed;
pub mod if_cond;
pub mod keywords;
pub mod loops;
pub mod modifiers;
pub mod shorthands;
pub mod var_init;
pub mod var_set;

pub fn statement_parser<'a>() -> impl AmberParser<'a, Spanned<Statement>> {
    recursive(|stmnt| {
<<<<<<< HEAD
        comment::comment_parser()
            .or(var_init::var_init_parser(stmnt.clone()))
            .or(var_set::var_set_parser(stmnt.clone()))
            .or(block::block_parser_statement(stmnt.clone()))
            .or(if_cond::if_chain_parser(stmnt.clone()))
            .or(if_cond::if_cond_parser(stmnt.clone()))
            .or(shorthands::shorthand_parser(stmnt.clone()))
            .or(loops::inf_loop_parser(stmnt.clone()))
            .or(loops::iter_loop_parser(stmnt.clone()))
            .or(keywords::keywords_parser(stmnt.clone()))
            .or(modifiers::modifier_parser())
            .or(parse_expr(stmnt)
                .map_with_span(|expr, span| (Statement::Expression(Box::new(expr)), span)))
=======
        choice((
            var_init::var_init_parser(stmnt.clone()),
            var_set::var_set_parser(stmnt.clone()),
            block::block_parser_statement(stmnt.clone()),
            if_cond::if_chain_parser(stmnt.clone()),
            if_cond::if_cond_parser(stmnt.clone()),
            shorthands::shorthand_parser(stmnt.clone()),
            loops::inf_loop_parser(stmnt.clone()),
            loops::iter_loop_parser(stmnt.clone()),
            keywords::keywords_parser(stmnt.clone()),
            modifiers::modifier_parser(),
            comment::comment_parser(),
            parse_expr(stmnt).map_with(|expr, e| (Statement::Expression(Box::new(expr)), e.span())),
        ))
        .boxed()
>>>>>>> b7a0fa28
    })
    .boxed()
}<|MERGE_RESOLUTION|>--- conflicted
+++ resolved
@@ -15,22 +15,8 @@
 
 pub fn statement_parser<'a>() -> impl AmberParser<'a, Spanned<Statement>> {
     recursive(|stmnt| {
-<<<<<<< HEAD
-        comment::comment_parser()
-            .or(var_init::var_init_parser(stmnt.clone()))
-            .or(var_set::var_set_parser(stmnt.clone()))
-            .or(block::block_parser_statement(stmnt.clone()))
-            .or(if_cond::if_chain_parser(stmnt.clone()))
-            .or(if_cond::if_cond_parser(stmnt.clone()))
-            .or(shorthands::shorthand_parser(stmnt.clone()))
-            .or(loops::inf_loop_parser(stmnt.clone()))
-            .or(loops::iter_loop_parser(stmnt.clone()))
-            .or(keywords::keywords_parser(stmnt.clone()))
-            .or(modifiers::modifier_parser())
-            .or(parse_expr(stmnt)
-                .map_with_span(|expr, span| (Statement::Expression(Box::new(expr)), span)))
-=======
         choice((
+            comment::comment_parser(),
             var_init::var_init_parser(stmnt.clone()),
             var_set::var_set_parser(stmnt.clone()),
             block::block_parser_statement(stmnt.clone()),
@@ -41,11 +27,9 @@
             loops::iter_loop_parser(stmnt.clone()),
             keywords::keywords_parser(stmnt.clone()),
             modifiers::modifier_parser(),
-            comment::comment_parser(),
             parse_expr(stmnt).map_with(|expr, e| (Statement::Expression(Box::new(expr)), e.span())),
         ))
         .boxed()
->>>>>>> b7a0fa28
     })
     .boxed()
 }