use chumsky::prelude::*;

use crate::T;

use super::{
<<<<<<< HEAD
    lexer::Token, parser::ident, statements::statement_parser, FunctionArgument, GlobalStatement,
    ImportContent, Spanned, Statement,
=======
    lexer::Token, parser::ident, statements::statement_parser, AmberParser, FunctionArgument,
    GlobalStatement, ImportContent, Spanned, Statement, TypeAnnotation,
>>>>>>> b7a0fa28
};

pub fn import_parser<'a>() -> impl AmberParser<'a, Spanned<GlobalStatement>> {
    let import_all_parser = just(T!["*"]).map_with(|_, e| (ImportContent::ImportAll, e.span()));

    let import_specific_parser = just(T!["{"])
        .ignore_then(
            ident("variable".to_string())
                .recover_with(via_parser(
                    none_of([T!["}"], T!['"']]).map(|_| "".to_string()),
                ))
                .map_with(|name, e| (name, e.span()))
                .separated_by(just(T![","]).recover_with(via_parser(
                    none_of([T!["}"], T!['"']]).rewind().map(|_| T![","]),
                )))
                .collect(),
        )
        .then_ignore(
            just(T!["}"]).recover_with(via_parser(none_of([T!['"']]).or_not().map(|_| T!["}"]))),
        )
        .map_with(|vars, e| (ImportContent::ImportSpecific(vars), e.span()))
        .boxed();

    let path_parser = just(T!['"'])
        .ignore_then(
            any()
                .filter(|c| *c != T!['"'])
                .repeated()
                .collect::<Vec<Token>>()
                .map_with(|name, e| {
                    (
                        name.iter().map(|t| t.to_string()).collect::<String>(),
                        e.span(),
                    )
                }),
        )
        .then_ignore(
            just(T!['"']).recover_with(via_parser(
                none_of([T!['"']])
                    .repeated()
                    .then(just(T!['"']))
                    .or_not()
                    .map(|_| T!['"']),
            )),
        )
        .boxed();

<<<<<<< HEAD
    just(T!["pub"])
        .or_not()
        .map_with_span(|is_pub, span| (is_pub.is_some(), span))
        .then(just(T!["import"]).map_with_span(|_, span| ("import".to_string(), span)))
        .then(
            import_all_parser
                .or(import_specific_parser)
                .recover_with(skip_parser(
                    none_of([T!['"'], T!["from"]])
                        .or_not()
                        .map_with_span(|_, span| (ImportContent::ImportAll, span)),
                )),
        )
        .then(
            just(T!["from"])
                .recover_with(skip_parser(none_of([T!['"']]).or_not().map(|_| T!["from"])))
                .map_with_span(|_, span| ("from".to_string(), span)),
        )
        .then(
            path_parser.recover_with(skip_parser(
                any()
=======
    just(T!["import"])
        .ignore_then(
            choice((import_all_parser, import_specific_parser)).recover_with(via_parser(
                none_of([T!['"']])
>>>>>>> b7a0fa28
                    .or_not()
                    .map_with(|_, e| (ImportContent::ImportAll, e.span())),
            )),
        )
<<<<<<< HEAD
        .map_with_span(|((((is_pub, imp), vars), from), path), span| {
            (GlobalStatement::Import(is_pub, imp, vars, from, path), span)
        })
}

fn type_parser() -> impl Parser<Token, Spanned<String>, Error = Simple<Token>> {
    just(T![':']).ignore_then(
        ident("type".to_string())
            .or(just(T!["["])
                .ignore_then(ident("type".to_string()))
                .then_ignore(just(T!["]"]))
                .map(|ty| format!("[{}]", ty)))
            .map_with_span(|name, span| (name, span)),
    )
=======
        .then(path_parser.recover_with(via_parser(
            any().or_not().map_with(|_, e| ("".to_string(), e.span())),
        )))
        .map_with(|(vars, path), e| (GlobalStatement::Import(vars, path), e.span()))
        .boxed()
}

fn type_parser<'a>() -> impl AmberParser<'a, Spanned<TypeAnnotation>> {
    just(T![':'])
        .ignore_then(ident("type".to_string()).map_with(|name, e| (name, e.span())))
        .map_with(|name, e| (TypeAnnotation::Type(name), e.span()))
        .boxed()
>>>>>>> b7a0fa28
}

pub fn function_parser<'a>() -> impl AmberParser<'a, Spanned<GlobalStatement>> {
    let generic_arg_parser = ident("argument".to_string())
        .map_with(|name, e| (FunctionArgument::Generic((name, e.span())), e.span()))
        .boxed();

    let typed_arg_parser = ident("argument".to_string())
        .map_with(|name, e| (name, e.span()))
        .then(type_parser())
        .map_with(|(name, ty), e| (FunctionArgument::Typed(name, ty), e.span()))
        .boxed();

    let arg_parser = choice((typed_arg_parser, generic_arg_parser)).boxed();

    let args_parser = arg_parser
        .recover_with(via_parser(
            none_of([T![')'], T!['{']]).map_with(|_, e| (FunctionArgument::Error, e.span())),
        ))
        .separated_by(just(T![","]).recover_with(via_parser(
            none_of([T![')'], T!['{']]).rewind().map(|_| T![","]),
        )))
        .collect()
        .delimited_by(
            just(T!['(']),
            just(T![')']).recover_with(via_parser(
                none_of([T!['{'], T!['}']]).or_not().map(|_| T![')']),
            )),
        )
        .boxed();

    let ret_parser = type_parser()
        .or_not()
        .then(
            just(T!["{"])
                .ignore_then(
                    statement_parser()
                        .recover_with(via_parser(
                            none_of([T!['}']]).map_with(|_, e| (Statement::Error, e.span())),
                        ))
                        .repeated()
                        .collect(),
                )
                .then_ignore(
                    just(T!["}"]).recover_with(via_parser(any().or_not().map(|_| T!["}"]))),
                ),
        )
        .boxed();

    just(T!["pub"])
        .or_not()
        .map_with_span(|is_pub, span| (is_pub.is_some(), span))
        .then(just(T!["fun"]).map_with_span(|_, span| ("fun".to_string(), span)))
        .then(
            ident("function".to_string())
                .map_err(|err| Rich::custom(err.span().clone(), "Expected function name"))
                .recover_with(via_parser(any().or_not().map(|_| "".to_string())))
                .map_with(|name, e| (name, e.span())),
        )
        .then(args_parser.recover_with(via_parser(
            none_of([T!["{"], T!["}"]]).or_not().map(|_| vec![]),
        )))
<<<<<<< HEAD
        .then(ret_parser.recover_with(skip_parser(any().or_not().map(|_| (None, vec![])))))
        .map_with_span(|((((is_pub, fun), name), args), (ty, body)), span| {
            (
                GlobalStatement::FunctionDefinition(is_pub, fun, name, args, ty, body),
                span,
=======
        .then(ret_parser.recover_with(via_parser(any().or_not().map(|_| (None, vec![])))))
        .map_with(|((name, args), (ty, body)), e| {
            (
                GlobalStatement::FunctionDefinition(name, args, ty, body),
                e.span(),
>>>>>>> b7a0fa28
            )
        })
        .boxed()
}

pub fn main_parser<'a>() -> impl AmberParser<'a, Spanned<GlobalStatement>> {
    just(T!["main"])
        .ignore_then(
            just(T!["{"])
                .recover_with(via_parser(
                    any()
                        .repeated()
                        .then(just(T!['{']))
                        .or_not()
                        .map(|_| T!["{"]),
                ))
                .ignore_then(
                    statement_parser()
                        .recover_with(via_parser(
                            none_of([T!['}']]).map_with(|_, e| (Statement::Error, e.span())),
                        ))
                        .repeated()
                        .collect(),
                )
                .then_ignore(
                    just(T!["}"]).recover_with(via_parser(any().or_not().map(|_| T!["}"]))),
                ),
        )
        .map_with(|body, e| (GlobalStatement::Main(body), e.span()))
        .boxed()
}

pub fn global_statement_parser<'a>() -> impl AmberParser<'a, Vec<Spanned<GlobalStatement>>> {
    let statement = statement_parser()
        .map(|stmnt| (GlobalStatement::Statement(stmnt.clone()), stmnt.1))
        .boxed();

<<<<<<< HEAD
    import_parser()
        .or(function_parser())
        .or(main_parser())
        .or(statement)
        .then_ignore(just(T![';']).or_not())
        .recover_with(skip_then_retry_until([]))
        .repeated()
=======
    choice((import_parser(), function_parser(), main_parser(), statement))
        .recover_with(skip_then_retry_until(any().ignored(), end()))
        .repeated()
        .collect()
        .then_ignore(just(T![';']).or_not())
>>>>>>> b7a0fa28
        .then_ignore(end())
        .boxed()
}<|MERGE_RESOLUTION|>--- conflicted
+++ resolved
@@ -3,13 +3,8 @@
 use crate::T;
 
 use super::{
-<<<<<<< HEAD
-    lexer::Token, parser::ident, statements::statement_parser, FunctionArgument, GlobalStatement,
-    ImportContent, Spanned, Statement,
-=======
     lexer::Token, parser::ident, statements::statement_parser, AmberParser, FunctionArgument,
-    GlobalStatement, ImportContent, Spanned, Statement, TypeAnnotation,
->>>>>>> b7a0fa28
+    GlobalStatement, ImportContent, Spanned, Statement,
 };
 
 pub fn import_parser<'a>() -> impl AmberParser<'a, Spanned<GlobalStatement>> {
@@ -57,67 +52,47 @@
         )
         .boxed();
 
-<<<<<<< HEAD
     just(T!["pub"])
         .or_not()
-        .map_with_span(|is_pub, span| (is_pub.is_some(), span))
-        .then(just(T!["import"]).map_with_span(|_, span| ("import".to_string(), span)))
+        .map_with(|is_pub, e| (is_pub.is_some(), e.span()))
+        .then(just(T!["import"]).map_with(|_, e| ("import".to_string(), e.span())))
         .then(
             import_all_parser
                 .or(import_specific_parser)
-                .recover_with(skip_parser(
+                .recover_with(via_parser(
                     none_of([T!['"'], T!["from"]])
                         .or_not()
-                        .map_with_span(|_, span| (ImportContent::ImportAll, span)),
+                        .map_with(|_, e| (ImportContent::ImportAll, e.span())),
                 )),
         )
         .then(
             just(T!["from"])
-                .recover_with(skip_parser(none_of([T!['"']]).or_not().map(|_| T!["from"])))
-                .map_with_span(|_, span| ("from".to_string(), span)),
-        )
-        .then(
-            path_parser.recover_with(skip_parser(
-                any()
-=======
-    just(T!["import"])
-        .ignore_then(
-            choice((import_all_parser, import_specific_parser)).recover_with(via_parser(
-                none_of([T!['"']])
->>>>>>> b7a0fa28
-                    .or_not()
-                    .map_with(|_, e| (ImportContent::ImportAll, e.span())),
-            )),
-        )
-<<<<<<< HEAD
-        .map_with_span(|((((is_pub, imp), vars), from), path), span| {
-            (GlobalStatement::Import(is_pub, imp, vars, from, path), span)
-        })
-}
-
-fn type_parser() -> impl Parser<Token, Spanned<String>, Error = Simple<Token>> {
-    just(T![':']).ignore_then(
-        ident("type".to_string())
-            .or(just(T!["["])
-                .ignore_then(ident("type".to_string()))
-                .then_ignore(just(T!["]"]))
-                .map(|ty| format!("[{}]", ty)))
-            .map_with_span(|name, span| (name, span)),
-    )
-=======
+                .recover_with(via_parser(none_of([T!['"']]).or_not().map(|_| T!["from"])))
+                .map_with(|_, e| ("from".to_string(), e.span())),
+        )
         .then(path_parser.recover_with(via_parser(
             any().or_not().map_with(|_, e| ("".to_string(), e.span())),
         )))
-        .map_with(|(vars, path), e| (GlobalStatement::Import(vars, path), e.span()))
-        .boxed()
-}
-
-fn type_parser<'a>() -> impl AmberParser<'a, Spanned<TypeAnnotation>> {
+        .map_with(|((((is_pub, imp), vars), from), path), e| {
+            (
+                GlobalStatement::Import(is_pub, imp, vars, from, path),
+                e.span(),
+            )
+        })
+        .boxed()
+}
+
+fn type_parser<'a>() -> impl AmberParser<'a, Spanned<String>> {
     just(T![':'])
-        .ignore_then(ident("type".to_string()).map_with(|name, e| (name, e.span())))
-        .map_with(|name, e| (TypeAnnotation::Type(name), e.span()))
-        .boxed()
->>>>>>> b7a0fa28
+        .ignore_then(
+            ident("type".to_string())
+                .or(just(T!["["])
+                    .ignore_then(ident("type".to_string()))
+                    .then_ignore(just(T!["]"]))
+                    .map(|ty| format!("[{}]", ty)))
+                .map_with(|name, e| (name, e.span())),
+        )
+        .boxed()
 }
 
 pub fn function_parser<'a>() -> impl AmberParser<'a, Spanned<GlobalStatement>> {
@@ -169,8 +144,8 @@
 
     just(T!["pub"])
         .or_not()
-        .map_with_span(|is_pub, span| (is_pub.is_some(), span))
-        .then(just(T!["fun"]).map_with_span(|_, span| ("fun".to_string(), span)))
+        .map_with(|is_pub, e| (is_pub.is_some(), e.span()))
+        .then(just(T!["fun"]).map_with(|_, e| ("fun".to_string(), e.span())))
         .then(
             ident("function".to_string())
                 .map_err(|err| Rich::custom(err.span().clone(), "Expected function name"))
@@ -180,19 +155,11 @@
         .then(args_parser.recover_with(via_parser(
             none_of([T!["{"], T!["}"]]).or_not().map(|_| vec![]),
         )))
-<<<<<<< HEAD
-        .then(ret_parser.recover_with(skip_parser(any().or_not().map(|_| (None, vec![])))))
-        .map_with_span(|((((is_pub, fun), name), args), (ty, body)), span| {
+        .then(ret_parser.recover_with(via_parser(any().or_not().map(|_| (None, vec![])))))
+        .map_with(|((((is_pub, fun), name), args), (ty, body)), e| {
             (
                 GlobalStatement::FunctionDefinition(is_pub, fun, name, args, ty, body),
-                span,
-=======
-        .then(ret_parser.recover_with(via_parser(any().or_not().map(|_| (None, vec![])))))
-        .map_with(|((name, args), (ty, body)), e| {
-            (
-                GlobalStatement::FunctionDefinition(name, args, ty, body),
                 e.span(),
->>>>>>> b7a0fa28
             )
         })
         .boxed()
@@ -230,21 +197,11 @@
         .map(|stmnt| (GlobalStatement::Statement(stmnt.clone()), stmnt.1))
         .boxed();
 
-<<<<<<< HEAD
-    import_parser()
-        .or(function_parser())
-        .or(main_parser())
-        .or(statement)
-        .then_ignore(just(T![';']).or_not())
-        .recover_with(skip_then_retry_until([]))
-        .repeated()
-=======
     choice((import_parser(), function_parser(), main_parser(), statement))
         .recover_with(skip_then_retry_until(any().ignored(), end()))
         .repeated()
         .collect()
         .then_ignore(just(T![';']).or_not())
->>>>>>> b7a0fa28
         .then_ignore(end())
         .boxed()
 }