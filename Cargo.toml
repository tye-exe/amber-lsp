--- conflicted
+++ resolved
@@ -10,7 +10,7 @@
 phf = { version = "0.11", features = ["macros"] }
 dashmap = "6.0.1"
 ropey = "1.6.1"
-chumsky = { version = "1.0.0-alpha.7" }
+chumsky = { version = "1.0.0-alpha.7", features = ["default", "label"]}
 heraclitus-compiler = "1.8.0"
 serde_json = "1.0.128"
 rangemap = "1.5.1"
@@ -20,16 +20,5 @@
 [dev-dependencies]
 insta = { version = "1.39.0", features = ["yaml"] }
 
-<<<<<<< HEAD
 [build-dependencies]
-fs_extra = "1.3.0"
-=======
-[profile.dev]
-debug = 1 # Reduces debug info
-opt-level = 0 # Keeps optimization minimal
-lto = false # Disables link-time optimization
-incremental = true # Enables incremental compilation
-
-[target.aarch64-apple-darwin]
-linker = "lld"
->>>>>>> b7a0fa28
+fs_extra = "1.3.0"